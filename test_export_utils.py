--- conflicted
+++ resolved
@@ -1,313 +1,306 @@
-import unittest
-from unittest.mock import Mock, patch, MagicMock, mock_open
-import sys
-import os
-import tempfile
-import shutil
-from PIL import Image
-import numpy as np
-
-# Add current directory to sys.path
-sys.path.append(os.path.dirname(os.path.abspath(__file__)))
-
-# Import functions from export_utils.py
-from export_utils import (
-    DOCX_AVAILABLE, VISUALIZATION_AVAILABLE,
-    set_cell_shading, export_complete_package,
-    export_comprehensive_package, generate_all_process_images
-)
-
-class TestExportUtils(unittest.TestCase):
-    def setUp(self):
-        """Set up test fixtures"""
-        self.temp_dir = tempfile.mkdtemp()
-        self.test_image = Image.new('RGB', (100, 100), color='red')
-        self.mock_analysis_results = {
-            'ela_mean': 15.5,
-            'ela_std': 12.3,
-            'ela_image': np.random.rand(100, 100),
-            'ela_regional_stats': {
-                'regional_inconsistency': 0.8,
-                'outlier_regions': 5,
-                'suspicious_regions': []
-            },
-            'noise_analysis': {
-                'overall_inconsistency': 0.6,
-                'noise_characteristics': []
-            },
-            'jpeg_ghost_suspicious_ratio': 0.25,
-            'jpeg_ghost': np.random.rand(100, 100),
-            'frequency_analysis': {
-                'frequency_inconsistency': 1.2,
-                'dct_stats': {
-                    'low_freq_energy': 1000,
-                    'high_freq_energy': 500,
-                    'freq_ratio': 0.5
-                }
-            },
-            'texture_analysis': {
-                'overall_inconsistency': 0.4,
-                'texture_consistency': {}
-            },
-            'illumination_analysis': {
-                'overall_illumination_inconsistency': 0.3
-            },
-            'edge_analysis': {
-                'edge_inconsistency': 0.7
-            },
-            'statistical_analysis': {
-                'overall_entropy': 6.5,
-                'R_entropy': 6.2,
-                'G_entropy': 6.3,
-                'B_entropy': 6.4
-            },
-            'ransac_inliers': 20,
-            'block_matches': [1, 2, 3, 4, 5],
-            'sift_matches': 150,
-            'localization_analysis': {
-                'tampering_percentage': 15.5
-            },
-            'classification': {
-                'type': 'Copy-Move Forgery',
-                'confidence': 'High',
-                'copy_move_score': 75,
-                'splicing_score': 45,
-                'details': ['RANSAC verification found matches', 'Block matching detected']
-            },
-            'metadata': {
-                'Filename': 'test.jpg',
-                'FileSize (bytes)': 1024000,
-                'DateTime': '2025:01:01 12:00:00',
-                'ImageWidth': 100,
-                'ImageHeight': 100
-            },
-            'noise_map': np.random.rand(100, 100)
-        }
-
-    def tearDown(self):
-        """Clean up test fixtures"""
-        if os.path.exists(self.temp_dir):
-            shutil.rmtree(self.temp_dir)
-
-    def test_docx_availability(self):
-        """Test DOCX availability flag"""
-        # This tests whether python-docx is available
-        self.assertIsInstance(DOCX_AVAILABLE, bool)
-
-    def test_visualization_availability(self):
-        """Test matplotlib availability flag"""
-        # This tests whether matplotlib is available
-        self.assertIsInstance(VISUALIZATION_AVAILABLE, bool)
-
-    @patch('export_utils.DOCX_AVAILABLE', True)
-    def test_set_cell_shading_success(self):
-        """Test set_cell_shading function when DOCX is available"""
-        if not DOCX_AVAILABLE:
-            self.skipTest("python-docx not available")
-        
-        # Mock cell object
-        mock_cell = Mock()
-        mock_tc = Mock()
-        mock_tcPr = Mock()
-        mock_cell._tc = mock_tc
-        mock_tc.get_or_add_tcPr.return_value = mock_tcPr
-        
-        # Test the function
-        result = set_cell_shading(mock_cell, "FF0000")
-        
-        # Should attempt to set shading
-        self.assertIsInstance(result, bool)
-
-    def test_set_cell_shading_no_docx(self):
-        """Test set_cell_shading function when DOCX is not available"""
-        if DOCX_AVAILABLE:
-            self.skipTest("python-docx is available, can't test no-docx scenario")
-        
-        # Mock cell object
-        mock_cell = Mock()
-        
-        # Test the function - should handle the case gracefully
-        try:
-            result = set_cell_shading(mock_cell, "FF0000")
-            self.assertIsInstance(result, bool)
-        except:
-            # If it throws an exception, that's also acceptable behavior
-            pass
-
-    @patch('export_utils.export_visualization_png')
-    @patch('export_utils.export_visualization_pdf')
-    @patch('export_utils.export_to_advanced_docx')
-    @patch('export_utils.export_report_pdf')
-    @patch('os.path.exists')
-    @patch('os.path.getsize')
-    def test_export_complete_package(self, mock_getsize, mock_exists, mock_pdf_report,
-                                   mock_docx_export, mock_pdf_viz, mock_png_export):
-        """Test export_complete_package function"""
-        
-        # Mock return values
-        mock_png_export.return_value = "test_visualization.png"
-        mock_pdf_viz.return_value = "test_visualization.pdf"
-        mock_docx_export.return_value = "test_report.docx"
-        mock_pdf_report.return_value = "test_report.pdf"
-        mock_exists.return_value = True
-        mock_getsize.return_value = 1024
-        
-        # Test the function
-        base_filename = os.path.join(self.temp_dir, "test_analysis")
-        result = export_complete_package(self.test_image, self.mock_analysis_results, base_filename)
-        
-        # Verify the result
-        self.assertIsInstance(result, dict)
-        self.assertIn('png_visualization', result)
-        
-        # Verify that the export functions were called
-        mock_png_export.assert_called_once()
-        mock_pdf_viz.assert_called_once()
-
-    @patch('export_utils.generate_all_process_images')
-    @patch('export_utils.export_visualization_png')
-    @patch('export_utils.export_to_advanced_docx')
-    @patch('export_utils.export_report_pdf')
-    @patch('export_utils.create_html_index')
-    @patch('zipfile.ZipFile')
-    @patch('os.makedirs')
-    @patch('os.path.exists')
-    @patch('os.listdir')
-    @patch('os.path.getsize')
-    def test_export_comprehensive_package(self, mock_getsize, mock_listdir, mock_exists, mock_makedirs,
-                                        mock_zipfile, mock_html_index, mock_pdf_report,
-                                        mock_docx_export, mock_png_export, mock_process_images):
-        """Test export_comprehensive_package function"""
-        
-        # Mock return values
-        mock_png_export.return_value = "test_visualization.png"
-        mock_docx_export.return_value = "test_report.docx"
-        mock_pdf_report.return_value = "test_report.pdf"
-        mock_html_index.return_value = "test_index.html"
-        mock_exists.return_value = True
-        mock_listdir.return_value = ["process1.png", "process2.png"]
-        mock_getsize.return_value = 1024
-        
-        # Mock ZipFile context manager
-        mock_zip_instance = Mock()
-        mock_zipfile.return_value.__enter__.return_value = mock_zip_instance
-        
-        # Test the function
-        base_filename = os.path.join(self.temp_dir, "test_analysis")
-        result = export_comprehensive_package(self.test_image, self.mock_analysis_results, base_filename)
-        
-        # Verify the result
-        self.assertIsInstance(result, dict)
-        
-        # Verify that key functions were called
-        mock_process_images.assert_called_once()
-        mock_png_export.assert_called_once()
-        mock_html_index.assert_called_once()
-
-    def test_mock_analysis_results_structure(self):
-        """Test that our mock analysis results have the expected structure"""
-        # Test required keys for export functions
-        required_keys = [
-            'ela_mean', 'ela_std', 'ela_image', 'classification',
-            'metadata', 'noise_analysis', 'texture_analysis'
-        ]
-        
-        for key in required_keys:
-            self.assertIn(key, self.mock_analysis_results)
-
-    def test_classification_structure_for_export(self):
-        """Test classification results structure for export compatibility"""
-        classification = self.mock_analysis_results['classification']
-        
-        # Test required classification keys for export
-        required_keys = ['type', 'confidence', 'copy_move_score', 'splicing_score']
-        for key in required_keys:
-            self.assertIn(key, classification)
-
-    def test_metadata_structure_for_export(self):
-        """Test metadata structure for export compatibility"""
-        metadata = self.mock_analysis_results['metadata']
-        
-        # Test required metadata keys for export
-        required_keys = ['Filename', 'FileSize (bytes)']
-        for key in required_keys:
-            self.assertIn(key, metadata)
-
-    @patch('builtins.print')
-    def test_export_with_missing_data(self, mock_print):
-        """Test export functions with missing data in analysis results"""
-        incomplete_results = {
-            'classification': {
-                'type': 'Unknown',
-                'confidence': 'Low'
-            }
-        }
-        
-        # Test that export functions handle missing data gracefully
-        try:
-            with patch('export_utils.export_visualization_png') as mock_png:
-                mock_png.return_value = "test.png"
-                result = export_complete_package(self.test_image, incomplete_results)
-                self.assertIsInstance(result, dict)
-        except Exception as e:
-            # If it throws an exception, verify it's handled gracefully
-            self.assertIsInstance(e, Exception)
-
-    def test_temp_directory_creation(self):
-        """Test that temporary directory is properly created and cleaned up"""
-        self.assertTrue(os.path.exists(self.temp_dir))
-        self.assertTrue(os.path.isdir(self.temp_dir))
-
-    @patch('os.makedirs')
-    def test_directory_creation_in_export(self, mock_makedirs):
-        """Test directory creation in export functions"""
-        base_filename = os.path.join(self.temp_dir, "subdir", "test_analysis")
-        
-        with patch('export_utils.export_visualization_png') as mock_png:
-            mock_png.return_value = "test.png"
-            result = export_complete_package(self.test_image, self.mock_analysis_results, base_filename)
-            
-            # Should attempt to create directories as needed
-            self.assertIsInstance(result, dict)
-
-    @patch('visualization.create_feature_match_visualization')
-    @patch('visualization.create_block_match_visualization')
-    @patch('visualization.create_localization_visualization')
-    @patch('visualization.create_edge_visualization')
-    @patch('visualization.create_illumination_visualization')
-    @patch('visualization.create_frequency_visualization')
-    @patch('visualization.create_texture_visualization')
-    @patch('visualization.create_statistical_visualization')
-    @patch('visualization.create_quality_response_plot')
-    def test_generate_all_process_images_float_ela(self, mock_qr, mock_stat,
-                                                  mock_tex, mock_freq,
-                                                  mock_illum, mock_edge,
-                                                  mock_loc, mock_block,
-                                                  mock_feat):
-        """Ensure float ELA images are converted to uint8 when saved"""
-        analysis = {
-            'ela_image': np.random.rand(5, 5),
-            'jpeg_ghost': np.random.rand(5, 5),
-            'frequency_analysis': {},
-            'texture_analysis': {},
-            'edge_analysis': {},
-            'illumination_analysis': {},
-            'statistical_analysis': {'R_entropy':1,'G_entropy':1,'B_entropy':1},
-            'jpeg_analysis': {'quality_responses': []},
-            'localization_analysis': {},
-            'classification': {},
-            'noise_map': np.random.rand(5,5)
-        }
-        with tempfile.TemporaryDirectory() as out_dir:
-            result = generate_all_process_images(self.test_image, analysis, out_dir)
-            self.assertTrue(result)
-<<<<<<< HEAD
-            with Image.open(os.path.join(out_dir, "02_error_level_analysis.png")) as saved:
-                self.assertNotEqual(saved.mode, 'F')
-=======
-            saved = Image.open(os.path.join(out_dir, "02_error_level_analysis.png"))
-            self.assertNotEqual(saved.mode, 'F')
->>>>>>> 1e595f9f
-
-if __name__ == '__main__':
+import unittest
+from unittest.mock import Mock, patch, MagicMock, mock_open
+import sys
+import os
+import tempfile
+import shutil
+from PIL import Image
+import numpy as np
+
+# Add current directory to sys.path
+sys.path.append(os.path.dirname(os.path.abspath(__file__)))
+
+# Import functions from export_utils.py
+from export_utils import (
+    DOCX_AVAILABLE, VISUALIZATION_AVAILABLE,
+    set_cell_shading, export_complete_package,
+    export_comprehensive_package, generate_all_process_images
+)
+
+class TestExportUtils(unittest.TestCase):
+    def setUp(self):
+        """Set up test fixtures"""
+        self.temp_dir = tempfile.mkdtemp()
+        self.test_image = Image.new('RGB', (100, 100), color='red')
+        self.mock_analysis_results = {
+            'ela_mean': 15.5,
+            'ela_std': 12.3,
+            'ela_image': np.random.rand(100, 100),
+            'ela_regional_stats': {
+                'regional_inconsistency': 0.8,
+                'outlier_regions': 5,
+                'suspicious_regions': []
+            },
+            'noise_analysis': {
+                'overall_inconsistency': 0.6,
+                'noise_characteristics': []
+            },
+            'jpeg_ghost_suspicious_ratio': 0.25,
+            'jpeg_ghost': np.random.rand(100, 100),
+            'frequency_analysis': {
+                'frequency_inconsistency': 1.2,
+                'dct_stats': {
+                    'low_freq_energy': 1000,
+                    'high_freq_energy': 500,
+                    'freq_ratio': 0.5
+                }
+            },
+            'texture_analysis': {
+                'overall_inconsistency': 0.4,
+                'texture_consistency': {}
+            },
+            'illumination_analysis': {
+                'overall_illumination_inconsistency': 0.3
+            },
+            'edge_analysis': {
+                'edge_inconsistency': 0.7
+            },
+            'statistical_analysis': {
+                'overall_entropy': 6.5,
+                'R_entropy': 6.2,
+                'G_entropy': 6.3,
+                'B_entropy': 6.4
+            },
+            'ransac_inliers': 20,
+            'block_matches': [1, 2, 3, 4, 5],
+            'sift_matches': 150,
+            'localization_analysis': {
+                'tampering_percentage': 15.5
+            },
+            'classification': {
+                'type': 'Copy-Move Forgery',
+                'confidence': 'High',
+                'copy_move_score': 75,
+                'splicing_score': 45,
+                'details': ['RANSAC verification found matches', 'Block matching detected']
+            },
+            'metadata': {
+                'Filename': 'test.jpg',
+                'FileSize (bytes)': 1024000,
+                'DateTime': '2025:01:01 12:00:00',
+                'ImageWidth': 100,
+                'ImageHeight': 100
+            },
+            'noise_map': np.random.rand(100, 100)
+        }
+
+    def tearDown(self):
+        """Clean up test fixtures"""
+        if os.path.exists(self.temp_dir):
+            shutil.rmtree(self.temp_dir)
+
+    def test_docx_availability(self):
+        """Test DOCX availability flag"""
+        # This tests whether python-docx is available
+        self.assertIsInstance(DOCX_AVAILABLE, bool)
+
+    def test_visualization_availability(self):
+        """Test matplotlib availability flag"""
+        # This tests whether matplotlib is available
+        self.assertIsInstance(VISUALIZATION_AVAILABLE, bool)
+
+    @patch('export_utils.DOCX_AVAILABLE', True)
+    def test_set_cell_shading_success(self):
+        """Test set_cell_shading function when DOCX is available"""
+        if not DOCX_AVAILABLE:
+            self.skipTest("python-docx not available")
+        
+        # Mock cell object
+        mock_cell = Mock()
+        mock_tc = Mock()
+        mock_tcPr = Mock()
+        mock_cell._tc = mock_tc
+        mock_tc.get_or_add_tcPr.return_value = mock_tcPr
+        
+        # Test the function
+        result = set_cell_shading(mock_cell, "FF0000")
+        
+        # Should attempt to set shading
+        self.assertIsInstance(result, bool)
+
+    def test_set_cell_shading_no_docx(self):
+        """Test set_cell_shading function when DOCX is not available"""
+        if DOCX_AVAILABLE:
+            self.skipTest("python-docx is available, can't test no-docx scenario")
+        
+        # Mock cell object
+        mock_cell = Mock()
+        
+        # Test the function - should handle the case gracefully
+        try:
+            result = set_cell_shading(mock_cell, "FF0000")
+            self.assertIsInstance(result, bool)
+        except:
+            # If it throws an exception, that's also acceptable behavior
+            pass
+
+    @patch('export_utils.export_visualization_png')
+    @patch('export_utils.export_visualization_pdf')
+    @patch('export_utils.export_to_advanced_docx')
+    @patch('export_utils.export_report_pdf')
+    @patch('os.path.exists')
+    @patch('os.path.getsize')
+    def test_export_complete_package(self, mock_getsize, mock_exists, mock_pdf_report,
+                                   mock_docx_export, mock_pdf_viz, mock_png_export):
+        """Test export_complete_package function"""
+        
+        # Mock return values
+        mock_png_export.return_value = "test_visualization.png"
+        mock_pdf_viz.return_value = "test_visualization.pdf"
+        mock_docx_export.return_value = "test_report.docx"
+        mock_pdf_report.return_value = "test_report.pdf"
+        mock_exists.return_value = True
+        mock_getsize.return_value = 1024
+        
+        # Test the function
+        base_filename = os.path.join(self.temp_dir, "test_analysis")
+        result = export_complete_package(self.test_image, self.mock_analysis_results, base_filename)
+        
+        # Verify the result
+        self.assertIsInstance(result, dict)
+        self.assertIn('png_visualization', result)
+        
+        # Verify that the export functions were called
+        mock_png_export.assert_called_once()
+        mock_pdf_viz.assert_called_once()
+
+    @patch('export_utils.generate_all_process_images')
+    @patch('export_utils.export_visualization_png')
+    @patch('export_utils.export_to_advanced_docx')
+    @patch('export_utils.export_report_pdf')
+    @patch('export_utils.create_html_index')
+    @patch('zipfile.ZipFile')
+    @patch('os.makedirs')
+    @patch('os.path.exists')
+    @patch('os.listdir')
+    @patch('os.path.getsize')
+    def test_export_comprehensive_package(self, mock_getsize, mock_listdir, mock_exists, mock_makedirs,
+                                        mock_zipfile, mock_html_index, mock_pdf_report,
+                                        mock_docx_export, mock_png_export, mock_process_images):
+        """Test export_comprehensive_package function"""
+        
+        # Mock return values
+        mock_png_export.return_value = "test_visualization.png"
+        mock_docx_export.return_value = "test_report.docx"
+        mock_pdf_report.return_value = "test_report.pdf"
+        mock_html_index.return_value = "test_index.html"
+        mock_exists.return_value = True
+        mock_listdir.return_value = ["process1.png", "process2.png"]
+        mock_getsize.return_value = 1024
+        
+        # Mock ZipFile context manager
+        mock_zip_instance = Mock()
+        mock_zipfile.return_value.__enter__.return_value = mock_zip_instance
+        
+        # Test the function
+        base_filename = os.path.join(self.temp_dir, "test_analysis")
+        result = export_comprehensive_package(self.test_image, self.mock_analysis_results, base_filename)
+        
+        # Verify the result
+        self.assertIsInstance(result, dict)
+        
+        # Verify that key functions were called
+        mock_process_images.assert_called_once()
+        mock_png_export.assert_called_once()
+        mock_html_index.assert_called_once()
+
+    def test_mock_analysis_results_structure(self):
+        """Test that our mock analysis results have the expected structure"""
+        # Test required keys for export functions
+        required_keys = [
+            'ela_mean', 'ela_std', 'ela_image', 'classification',
+            'metadata', 'noise_analysis', 'texture_analysis'
+        ]
+        
+        for key in required_keys:
+            self.assertIn(key, self.mock_analysis_results)
+
+    def test_classification_structure_for_export(self):
+        """Test classification results structure for export compatibility"""
+        classification = self.mock_analysis_results['classification']
+        
+        # Test required classification keys for export
+        required_keys = ['type', 'confidence', 'copy_move_score', 'splicing_score']
+        for key in required_keys:
+            self.assertIn(key, classification)
+
+    def test_metadata_structure_for_export(self):
+        """Test metadata structure for export compatibility"""
+        metadata = self.mock_analysis_results['metadata']
+        
+        # Test required metadata keys for export
+        required_keys = ['Filename', 'FileSize (bytes)']
+        for key in required_keys:
+            self.assertIn(key, metadata)
+
+    @patch('builtins.print')
+    def test_export_with_missing_data(self, mock_print):
+        """Test export functions with missing data in analysis results"""
+        incomplete_results = {
+            'classification': {
+                'type': 'Unknown',
+                'confidence': 'Low'
+            }
+        }
+        
+        # Test that export functions handle missing data gracefully
+        try:
+            with patch('export_utils.export_visualization_png') as mock_png:
+                mock_png.return_value = "test.png"
+                result = export_complete_package(self.test_image, incomplete_results)
+                self.assertIsInstance(result, dict)
+        except Exception as e:
+            # If it throws an exception, verify it's handled gracefully
+            self.assertIsInstance(e, Exception)
+
+    def test_temp_directory_creation(self):
+        """Test that temporary directory is properly created and cleaned up"""
+        self.assertTrue(os.path.exists(self.temp_dir))
+        self.assertTrue(os.path.isdir(self.temp_dir))
+
+    @patch('os.makedirs')
+    def test_directory_creation_in_export(self, mock_makedirs):
+        """Test directory creation in export functions"""
+        base_filename = os.path.join(self.temp_dir, "subdir", "test_analysis")
+        
+        with patch('export_utils.export_visualization_png') as mock_png:
+            mock_png.return_value = "test.png"
+            result = export_complete_package(self.test_image, self.mock_analysis_results, base_filename)
+            
+            # Should attempt to create directories as needed
+            self.assertIsInstance(result, dict)
+
+    @patch('visualization.create_feature_match_visualization')
+    @patch('visualization.create_block_match_visualization')
+    @patch('visualization.create_localization_visualization')
+    @patch('visualization.create_edge_visualization')
+    @patch('visualization.create_illumination_visualization')
+    @patch('visualization.create_frequency_visualization')
+    @patch('visualization.create_texture_visualization')
+    @patch('visualization.create_statistical_visualization')
+    @patch('visualization.create_quality_response_plot')
+    def test_generate_all_process_images_float_ela(self, mock_qr, mock_stat,
+                                                  mock_tex, mock_freq,
+                                                  mock_illum, mock_edge,
+                                                  mock_loc, mock_block,
+                                                  mock_feat):
+        """Ensure float ELA images are converted to uint8 when saved"""
+        analysis = {
+            'ela_image': np.random.rand(5, 5),
+            'jpeg_ghost': np.random.rand(5, 5),
+            'frequency_analysis': {},
+            'texture_analysis': {},
+            'edge_analysis': {},
+            'illumination_analysis': {},
+            'statistical_analysis': {'R_entropy':1,'G_entropy':1,'B_entropy':1},
+            'jpeg_analysis': {'quality_responses': []},
+            'localization_analysis': {},
+            'classification': {},
+            'noise_map': np.random.rand(5,5)
+        }
+        with tempfile.TemporaryDirectory() as out_dir:
+            result = generate_all_process_images(self.test_image, analysis, out_dir)
+            self.assertTrue(result)
+
+if __name__ == '__main__':
     unittest.main()